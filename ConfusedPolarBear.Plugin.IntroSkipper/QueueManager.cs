--- conflicted
+++ resolved
@@ -19,6 +19,7 @@
     private ILogger<QueueManager> _logger;
 
     private double analysisPercent;
+    private IList<string> selectedLibraries;
 
     /// <summary>
     /// Initializes a new instance of the <see cref="QueueManager"/> class.
@@ -29,6 +30,8 @@
     {
         _logger = logger;
         _libraryManager = libraryManager;
+
+        selectedLibraries = new List<string>();
     }
 
     /// <summary>
@@ -46,65 +49,73 @@
         Plugin.Instance!.AnalysisQueue.Clear();
         Plugin.Instance!.TotalQueued = 0;
 
-<<<<<<< HEAD
+        LoadAnalysisSettings();
+
+        // For all selected TV show libraries, enqueue all contained items.
+        foreach (var folder in _libraryManager.GetVirtualFolders())
+        {
+            if (folder.CollectionType != CollectionTypeOptions.TvShows)
+            {
+                continue;
+            }
+
+            // If libraries have been selected for analysis, ensure this library was selected.
+            if (selectedLibraries.Count > 0 && !selectedLibraries.Contains(folder.Name))
+            {
+                _logger.LogDebug("Not analyzing library \"{Name}\"", folder.Name);
+                continue;
+            }
+
+            _logger.LogInformation(
+                "Running enqueue of items in library {Name} ({ItemId})",
+                folder.Name,
+                folder.ItemId);
+
+            try
+            {
+                QueueLibraryContents(folder.ItemId);
+            }
+            catch (Exception ex)
+            {
+                _logger.LogError("Failed to enqueue items from library {Name}: {Exception}", folder.Name, ex);
+            }
+        }
+    }
+
+    /// <summary>
+    /// Loads the list of libraries which have been selected for analysis and the minimum intro duration.
+    /// Settings which have been modified from the defaults are logged.
+    /// </summary>
+    private void LoadAnalysisSettings()
+    {
+        var config = Plugin.Instance!.Configuration;
+
+        // Store the analysis percent
+        analysisPercent = Convert.ToDouble(config.AnalysisPercent) / 100;
+
         // Get the list of library names which have been selected for analysis, ignoring whitespace and empty entries.
-        var selected = Plugin.Instance!.Configuration.SelectedLibraries
+        selectedLibraries = config.SelectedLibraries
             .Split(',', StringSplitOptions.RemoveEmptyEntries | StringSplitOptions.TrimEntries)
             .ToList();
 
-        if (selected.Count > 0)
-        {
-            _logger.LogInformation("Limiting analysis to the following libraries: {Selected}", selected);
+        // If any libraries have been selected for analysis, log their names.
+        if (selectedLibraries.Count > 0)
+        {
+            _logger.LogInformation("Limiting analysis to the following libraries: {Selected}", selectedLibraries);
         }
         else
         {
             _logger.LogDebug("Not limiting analysis by library name");
         }
 
-        // For all selected TV show libraries, enqueue all contained items.
-=======
         // If analysis settings have been changed from the default, log the modified settings.
-        var config = Plugin.Instance!.Configuration;
-        analysisPercent = Convert.ToDouble(config.AnalysisPercent) / 100;
-
         if (config.AnalysisLengthLimit != 10 || config.AnalysisPercent != 25 || config.MinimumIntroDuration != 15)
         {
-            _logger.LogDebug(
+            _logger.LogInformation(
                 "Analysis settings have been changed to: {Percent}%/{Minutes}m and a minimum of {Minimum}s",
                 config.AnalysisPercent,
                 config.AnalysisLengthLimit,
                 config.MinimumIntroDuration);
-        }
-
-        // For all TV show libraries, enqueue all contained items.
->>>>>>> a1a10874
-        foreach (var folder in _libraryManager.GetVirtualFolders())
-        {
-            if (folder.CollectionType != CollectionTypeOptions.TvShows)
-            {
-                continue;
-            }
-
-            // If libraries have been selected for analysis, ensure this library was selected.
-            if (selected.Count > 0 && !selected.Contains(folder.Name))
-            {
-                _logger.LogDebug("Not analyzing library \"{Name}\"", folder.Name);
-                continue;
-            }
-
-            _logger.LogInformation(
-                "Running enqueue of items in library {Name} ({ItemId})",
-                folder.Name,
-                folder.ItemId);
-
-            try
-            {
-                QueueLibraryContents(folder.ItemId);
-            }
-            catch (Exception ex)
-            {
-                _logger.LogError("Failed to enqueue items from library {Name}: {Exception}", folder.Name, ex);
-            }
         }
     }
 
@@ -166,9 +177,6 @@
             return;
         }
 
-<<<<<<< HEAD
-        // Only fingerprint up to 25% of the episode and at most 10 minutes.
-=======
         var queue = Plugin.Instance.AnalysisQueue;
 
         // Allocate a new list for each new season
@@ -181,7 +189,6 @@
 
         // Limit analysis to the first X% of the episode and at most Y minutes.
         // X and Y default to 25% and 10 minutes.
->>>>>>> a1a10874
         var duration = TimeSpan.FromTicks(episode.RunTimeTicks ?? 0).TotalSeconds;
         if (duration >= 5 * 60)
         {
